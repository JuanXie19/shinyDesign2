#' Power analysis for spatial data
#' 
#' This function performs power analysis by simulating spatial data with different proportions of undisturbed patterns and sequencing depths.
#' 
#' @param shinyDesign A \code{shinyDesign} object with estimated model parameters
#' @param prop_range A numeric vector indicating the range of proportions (proportion of genes with undisturbed pattern)
#' @param seq_depth_range A numeric vector indicating the range of sequencing depth scaling factors
#' @param n_rep An integer indicating the number of replications for each scenario
#' @param conda_env_path Specify the path to the conda environment for spaGCN
#' @param python_script Specify the path to the python script
#' @return A data frame containing the sequencing depth, proportion, total counts, and NMI
#' @name powerAnalysisSpatial
#' @examples
#' # spadesign <- ...
#' # prop_range <- c(0.1, 0.5, 1)
#' # seq_depth_range <- c(0.5, 1, 3, 5)
#' # n_rep <- 10
#' # results <- powerAnalysisSpatial(shinyDesign, prop_range, seq_depth_range, n_rep, conda_env_path) 
#' @export

library(parallel)

<<<<<<< HEAD
powerAnalysisSpatial <- function(shinyDesign, sigma, prop_range, seq_depth_range, n_rep) {
=======
powerAnalysisSpatial <- function(shinyDesign, SIGMA, prop_range, seq_depth_range, n_rep) {
>>>>>>> 3bb5efb0
    # Create a data frame of all combinations of es_range, seq_depth_range, and n_rep
    param_grid <- expand.grid(seq_depth = seq_depth_range, 
                              prop = prop_range, 
                              SEED = seq_len(n_rep))

    # Define a function to process each row of the param_grid
    process_row <- function(row) {
        prop <- as.numeric(row['prop'])
        seq_depth_factor <- as.numeric(row["seq_depth"])
        SEED <- as.numeric(row["SEED"])
		
<<<<<<< HEAD
		# current just allow SIGMA = 1
		SIGMA <- sigma
        
        message(sprintf("Simulating data with seq_depth_factor = %s, prop = %s, SEED = %s", 
                        seq_depth_factor, prop, SEED))
        DATA <- simulation_Spatial(shinyDesign, selected_M_list = NULL, seq_depth_factor, SIGMA, SEED, prop)
=======

        message(sprintf("Simulating data with seq_depth_factor = %s, prop = %s, SEED = %s", 
                        seq_depth_factor, prop, SEED))
        DATA <- simulation_Spatial(shinyDesign,selected_M_list = NULL, seq_depth_factor, SIGMA, SEED, prop)
>>>>>>> 3bb5efb0
        
        message(sprintf("Evaluating power for simulated data with seq_depth_factor = %s, prop = %s, SEED = %s", 
                        seq_depth_factor, prop, SEED))
                        
        #rst <- evaluatePower(DATA, conda_env_path)
		rst <- evaluatePowerSeurat(DATA)
        NMI <- rst@NMI
        total_counts <- sum(simCounts(DATA))
        
        data.frame(seq_depth = seq_depth_factor, prop = prop, 
                   total_counts = total_counts, NMI = NMI)
    }
    
<<<<<<< HEAD
    
    
   
    results_list <- lapply(1:nrow(param_grid), function(i){
        process_row(param_grid[i, ])
    })
    
    # Combine the results into a single data frame
    results <- do.call(rbind, results_list)
    results.t <- as.data.frame(results)
    return(results.t)
=======

  
    results <- mclapply(1:nrow(param_grid), function(i){
      process_row(param_grid[i, ])
    }, mc.cores = 4)
    results <- do.call(rbind, results)
>>>>>>> 3bb5efb0
}<|MERGE_RESOLUTION|>--- conflicted
+++ resolved
@@ -20,11 +20,7 @@
 
 library(parallel)
 
-<<<<<<< HEAD
-powerAnalysisSpatial <- function(shinyDesign, sigma, prop_range, seq_depth_range, n_rep) {
-=======
 powerAnalysisSpatial <- function(shinyDesign, SIGMA, prop_range, seq_depth_range, n_rep) {
->>>>>>> 3bb5efb0
     # Create a data frame of all combinations of es_range, seq_depth_range, and n_rep
     param_grid <- expand.grid(seq_depth = seq_depth_range, 
                               prop = prop_range, 
@@ -36,19 +32,10 @@
         seq_depth_factor <- as.numeric(row["seq_depth"])
         SEED <- as.numeric(row["SEED"])
 		
-<<<<<<< HEAD
-		# current just allow SIGMA = 1
-		SIGMA <- sigma
-        
-        message(sprintf("Simulating data with seq_depth_factor = %s, prop = %s, SEED = %s", 
-                        seq_depth_factor, prop, SEED))
-        DATA <- simulation_Spatial(shinyDesign, selected_M_list = NULL, seq_depth_factor, SIGMA, SEED, prop)
-=======
 
         message(sprintf("Simulating data with seq_depth_factor = %s, prop = %s, SEED = %s", 
                         seq_depth_factor, prop, SEED))
         DATA <- simulation_Spatial(shinyDesign,selected_M_list = NULL, seq_depth_factor, SIGMA, SEED, prop)
->>>>>>> 3bb5efb0
         
         message(sprintf("Evaluating power for simulated data with seq_depth_factor = %s, prop = %s, SEED = %s", 
                         seq_depth_factor, prop, SEED))
@@ -62,24 +49,10 @@
                    total_counts = total_counts, NMI = NMI)
     }
     
-<<<<<<< HEAD
-    
-    
-   
-    results_list <- lapply(1:nrow(param_grid), function(i){
-        process_row(param_grid[i, ])
-    })
-    
-    # Combine the results into a single data frame
-    results <- do.call(rbind, results_list)
-    results.t <- as.data.frame(results)
-    return(results.t)
-=======
 
   
     results <- mclapply(1:nrow(param_grid), function(i){
       process_row(param_grid[i, ])
     }, mc.cores = 4)
     results <- do.call(rbind, results)
->>>>>>> 3bb5efb0
 }