--- conflicted
+++ resolved
@@ -2,12 +2,7 @@
   ns <- NS(id)
   sidebarLayout(
     sidebarPanel(
-<<<<<<< HEAD
 
-	  checkboxInput(ns("add_effect_size"), "Add Effect Size?", value = FALSE),
-		helpText("If checked, simulates data with modified effect size. "),
-		
-=======
       #sliderInput(ns("seq_depth_range"), "Sequencing depth range:",
       #            min = 0.5, max = 2, value = c(0.5, 1.5), step = 0.1),
 	 
@@ -37,7 +32,6 @@
       # Existing helpText can be removed or repositioned if you use this tooltip
       # helpText("If checked, simulates data with modified effect size."), # Remove this if tooltip is enough
       
->>>>>>> fcb91cce
 	  conditionalPanel(
         condition = sprintf("input['%s']", ns("add_effect_size")),
         sliderInput(ns("effect_size"), "Effect size:", min = 1, max = 3, value = 1.5, step = 0.5)
