--- conflicted
+++ resolved
@@ -2,20 +2,11 @@
   ns <- NS(id)
   sidebarLayout(
     sidebarPanel(
-<<<<<<< HEAD
-      sliderInput(ns("seq_depth_range"), "Sequencing depth range:",
-                  min = 0.5, max = 8, value = c(1, 8), step = 0.5),
-      checkboxInput(ns("add_effect_size"), "Add Effect Size?", value = FALSE),
-      conditionalPanel(
-=======
-      #sliderInput(ns("seq_depth_range"), "Sequencing depth range:",
-      #            min = 0.5, max = 2, value = c(0.5, 1.5), step = 0.1),
-	 
+
 	  checkboxInput(ns("add_effect_size"), "Add Effect Size?", value = FALSE),
 		helpText("If checked, simulates data with modified effect size. "),
 		
 	  conditionalPanel(
->>>>>>> 39a0c251
         condition = sprintf("input['%s']", ns("add_effect_size")),
         sliderInput(ns("effect_size"), "Effect size:", min = 1, max = 3, value = 1.5, step = 0.5)
       ),
@@ -41,13 +32,8 @@
     observeEvent(input$run_sim, {
       req(data_obj())
       #seq_range <- seq(from = input$seq_depth_range[1], to = input$seq_depth_range[2], length.out = 8)
-<<<<<<< HEAD
-      seq_range <- c(1:3, 5, 7, 10)
 
-=======
       seq_range <- c(1:3, 5,7,10)
-	  
->>>>>>> 39a0c251
       withProgress(message = "Running simulations...", {
         base_res <- powerAnalysisEffectSize(data_obj(), es_range = 1, seq_depth_range = seq_range, n_rep = input$n_rep)
         base_res$condition <- 'Base'
